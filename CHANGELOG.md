--- conflicted
+++ resolved
@@ -1,4 +1,3 @@
-<<<<<<< HEAD
 # v1.5 - 8 July 2020
 ## New Scripts
 Added scripts used to generate the [sample layers in the ATT&CK Navigator repository](https://github.com/mitre-attack/attack-navigator/tree/develop/layers/data/samples). See issue [#21](https://github.com/mitre-attack/attack-scripts/issues/21) and [the sample layer README](scripts/layers/samples/README.md) for more details. The following scripts were added:
@@ -6,15 +5,12 @@
 - [bear_APT.py](scripts/layers/samples/bear_APT.py)
 - [apt3_apt29_software.py](scripts/layers/samples/apt3_apt29_software.py)
 - [software_execution.py](scripts/layers/samples/software_execution.py)
-
-# v1.4.1 - 18 May 2020
-=======
-# Changes staged on develop
 ## Fixes
 - Fixed a bug in diff_stix where sub-techniques had the wrong URL in hyperlinks.
 
+# v1.4.1 - 18 May 2020
+
 # V1.4.1 - 18 May 2020
->>>>>>> d53d80dc
 ## New Scripts
 - New script [technique_mappings_to_csv.py](technique_mappings_to_csv.py) added to support mapping Techniques with Mitigations, Groups or Software. The output is a CSV file. Added in PR [#23](https://github.com/mitre-attack/attack-scripts/pull/23)
 ## Improvements
